--- conflicted
+++ resolved
@@ -75,25 +75,16 @@
     fig = plt.figure(figsize=(10, 2 * N_SHOW))
     gs = gridspec.GridSpec(N_SHOW, 2, width_ratios=[1, 1], wspace=0.3)
 
-<<<<<<< HEAD
-=======
-
->>>>>>> 4233a16b
     proto_axes = []
     top_idx = np.argsort(np.abs(contrib))[-N_SHOW:][::-1]
     for row, i in enumerate(top_idx):
         ax_p = fig.add_subplot(gs[row, 0])
-<<<<<<< HEAD
         ax_s = fig.add_subplot(gs[row, 1])
-=======
->>>>>>> 4233a16b
         ax_p.plot(protos[i, :, 0], color='blue')
         ax_p.axvline(WINDOW_SIZE // 2, color='red', ls=':')
         ax_p.set_ylabel(f'P{i}', rotation=0, labelpad=15, va='center')
         ax_p.set_xticks([])
-        proto_axes.append((ax_p, i))
-
-<<<<<<< HEAD
+
         ax_s.plot(X_te[idx, :, 0], color='black')
         ax_s.axvline(WINDOW_SIZE // 2, color='red', ls=':')
         ax_s.set_xticks([])
@@ -104,16 +95,6 @@
 
     from matplotlib.patches import ConnectionPatch
     for ax_p, ax_s, i in proto_axes:
-=======
-    ax_test = fig.add_subplot(gs[:, 1])
-    ax_test.plot(X_te[idx, :, 0], color='black')
-    ax_test.axvline(WINDOW_SIZE // 2, color='red', ls=':')
-    ax_test.set_title(f'Test sample {idx}\nProb={prob:.2f} -> Class {pred}')
-    ax_test.set_xticks([])
-
-    from matplotlib.patches import ConnectionPatch
-    for ax_p, i in proto_axes:
->>>>>>> 4233a16b
         x = WINDOW_SIZE // 2
         y_proto = protos[i, x, 0]
         y_sample = X_te[idx, x, 0]
@@ -124,22 +105,14 @@
             axesA=ax_p,
             xyB=(x, y_sample),
             coordsB="data",
-<<<<<<< HEAD
             axesB=ax_s,
-=======
-            axesB=ax_test,
->>>>>>> 4233a16b
             color=colors[i],
             lw=1,
         )
         fig.add_artist(con)
 
         pt_a = ax_p.transData.transform((x, y_proto))
-<<<<<<< HEAD
         pt_b = ax_s.transData.transform((x, y_sample))
-=======
-        pt_b = ax_test.transData.transform((x, y_sample))
->>>>>>> 4233a16b
         mid = (pt_a + pt_b) / 2
         mid_fig = fig.transFigure.inverted().transform(mid)
         fig.text(
@@ -155,7 +128,6 @@
     plt.subplots_adjust(left=0.05, right=0.95, top=0.95, bottom=0.05)
     plt.savefig(os.path.join('figures', 'sample_contribution_grid.png'))
     plt.close()
-
 
 def plot_gradient(sample, grad, fname, title):
     """Plot input signal with gradient-based importance overlay."""
